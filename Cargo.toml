--- conflicted
+++ resolved
@@ -10,12 +10,7 @@
 # See more keys and their definitions at https://doc.rust-lang.org/cargo/reference/manifest.html
 
 [dependencies]
-<<<<<<< HEAD
-#cyclonedds-sys = "0.1.4"
-cyclonedds-sys = { path = "../cyclonedds-sys"}
-=======
 cyclonedds-sys = "0.1.5"
->>>>>>> e0254c3a
 cdr = "0.2.4"
 serde = "1"
 serde_derive = "1"
